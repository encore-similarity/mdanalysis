--- conflicted
+++ resolved
@@ -68,7 +68,6 @@
     cmdclass = {}
 
 # NOTE: keep in sync with MDAnalysis.__version__ in version.py
-
 RELEASE = "0.14.1-dev0"
 
 is_release = not 'dev' in RELEASE
@@ -281,8 +280,7 @@
     source_suffix = '.pyx' if use_cython else '.c'
 
     # The callable is passed so that it is only evaluated at install time.
-
-    include_dirs = [get_numpy_include(), "src/clustering"]
+    include_dirs = [get_numpy_include]
 
     dcd = MDAExtension('coordinates._dcdmodule',
                        ['MDAnalysis/coordinates/src/dcd.c'],
@@ -331,17 +329,16 @@
     util = MDAExtension('lib.formats.cython_util',
                         sources=['MDAnalysis/lib/formats/cython_util' + source_suffix],
                         include_dirs=include_dirs)
-
-    encore_utils = Extension('analysis.encore.cutils',
+    encore_utils = MDAExtension('analysis.encore.cutils',
                             sources = ['MDAnalysis/lib/src/encore_cutils/cutils' + source_suffix],
                             include_dirs = include_dirs,
                             extra_compile_args = ["-O3", "-ffast-math"])
-    ap_clustering = Extension('analysis.encore.clustering.affinityprop',
+    ap_clustering = MDAExtension('analysis.encore.clustering.affinityprop',
                             sources = ['MDAnalysis/lib/src/clustering/affinityprop' + source_suffix, "MDAnalysis/lib/src/clustering/ap.c"],
                             include_dirs = include_dirs,
                             libraries=["m"],
                             extra_compile_args=["-O3", "-ffast-math","-std=c99"])
-    spe_dimred = Extension('analysis.encore.dimensionality_reduction.stochasticproxembed',
+    spe_dimred = MDAExtension('analysis.encore.dimensionality_reduction.stochasticproxembed',
                             sources = ['MDAnalysis/lib/src/dimensionality_reduction/stochasticproxembed' + source_suffix, "MDAnalysis/lib/src/dimensionality_reduction/spe.c"],
                             include_dirs = include_dirs,
                             libraries=["m"],
@@ -439,12 +436,8 @@
 
 
 if __name__ == '__main__':
-<<<<<<< HEAD
-    # NOTE: keep in sync with MDAnalysis.__version__ in version.py
-=======
     dynamic_author_list()
 
->>>>>>> feefee66
     with open("SUMMARY.txt") as summary:
         LONG_DESCRIPTION = summary.read()
     CLASSIFIERS = [
